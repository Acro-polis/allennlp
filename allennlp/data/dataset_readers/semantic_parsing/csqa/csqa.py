"""
Reader for CSQA: https://amritasaha1812.github.io/CSQA/.
"""
import json
import logging
import os
import pickle
import tarfile
import numpy as np

from overrides import overrides
from collections import defaultdict
from pathlib import Path
from typing import Dict, List, Any

from allennlp.common import Tqdm
from allennlp.common.checks import ConfigurationError
from allennlp.data.dataset_readers.dataset_reader import DatasetReader
from allennlp.data.fields import Field, IndexField, LabelField, ListField, ArrayField
from allennlp.data.fields import MetadataField, ProductionRuleField, TextField
from allennlp.data.instance import Instance
from allennlp.data.token_indexers import TokenIndexer, SingleIdTokenIndexer, PretrainedBertIndexer
from allennlp.data.tokenizers import Token, Tokenizer, WordTokenizer
from allennlp.data.tokenizers.word_splitter import SpacyWordSplitter, BertBasicWordSplitter
from allennlp.semparse.contexts import CSQAContext
from allennlp.semparse.domain_languages.csqa_language import CSQALanguage
from allennlp.data.dataset_readers.semantic_parsing.csqa.util import get_dummy_action_sequences, question_is_indirect, \
    parse_answer, maybe_add_entities, get_extraction_dir, get_segment_field_from_tokens, prepare_question_for_bert
from allennlp.common.file_utils import cached_path

logger = logging.getLogger(__name__)  # pylint: disable=invalid-name

VERIFICATION_QUESTION_STRING = "Verification (Boolean) (All)"
RETRIEVAL_QUESTION_TYPES_DIRECT = ["Simple Question (Direct)", "Logical Reasoning (All)",
                                   "Quantitative Reasoning (All)", "Comparative Reasoning (All)"]
RETRIEVAL_QUESTION_TYPES_INDIRECT = ["Simple Question (Coreferenced)", "Simple Question (Ellipsis)", "Clarification"]
COUNT_QUESTION_TYPES = ["Quantitative Reasoning (Count) (All)", "Comparative Reasoning (Count) (All)"]
OTHER_QUESTION_TYPES = [VERIFICATION_QUESTION_STRING]


# noinspection PyTypeChecker
@DatasetReader.register("csqa")
class CSQADatasetReader(DatasetReader):
    """
    This dataset reader is used for the CSQA dataset, which uses various files to contain different
    forms of information. QA files are parsed for question's and answer's type, text, entities and
    entity types. A knowledge graph (kg) is used to store entities and their relations. Another kg
    is used to store the types of the entities. Logical forms, i.e. queries that would result in
    the correct answers, can be specified for strong supervision training.

    To increase speed, pickles can be saved and loaded using this reader as well.

    Parameters
    ----------
    lazy : ``bool`` (optional, default=False)
        Passed to ``DatasetReader``.  If this is ``True``, training will start sooner, but will
        take longer per batch.
    dpd_output_file : ``str``, optional
        Directory that contains all the gzipped dpd output files. We assume the filenames match the
        example IDs (e.g.: ``nt-0.gz``). This is required for training a model, but not required
        for prediction.
    tokenizer : ``Tokenizer``, optional
        Tokenizer to use for the questions. Will default to ``WordTokenizer()`` with Spacy's tagger
        enabled, as we use lemma matches as features for entity linking.
    question_token_indexers : ``Dict[str, TokenIndexer]``, optional
        Token indexers for questions. Will default to ``{"tokens": SingleIdTokenIndexer()}``.
    kg_path : ``str``, optional
        Path to the knowledge graph file. We use this file to initialize our context.
    kg_type_path : ``str``, optional
        Path to the knowledge graph type file. We use this file to initialize our context.
    entity_id2string_path : ``str``, optional
        Path to the json file that maps entity id's to their string values.
    predicate_id2string_path : ``str``, optional
        Path to the json file that maps predicate id's to their string values.
    skip_approximate_questions : ``bool``, optional
        Boolean indicating whether questions containing "approximate" or "around" are skipped.
    read_only_direct : ``bool``, optional
        Boolean indicating whether only direct questions are read (without references to questions
        earlier in the conversation).
    """
    def __init__(self,
                 lazy: bool = False,
                 kg_path: str = None,
                 kg_type_path: str = None,
                 entity_id2string_path: str = None,
                 predicate_id2string_path: str = None,
<<<<<<< HEAD
                 entity_embedding_path: str = None,
=======
                 tokenizer: Tokenizer = None,
                 question_token_indexers: Dict[str, TokenIndexer] = None,
                 read_only_direct: bool = True,
>>>>>>> 99eac710
                 skip_approximate_questions: bool = True,
                 add_entities_to_sentence: bool = False,
                 dpd_output_file: str = None
                 ) -> None:
        super().__init__(lazy=lazy)
<<<<<<< HEAD
        self._dpd_output_file = dpd_output_file
        self._max_dpd_logical_forms = max_dpd_logical_forms
        self._sort_dpd_logical_forms = sort_dpd_logical_forms
        self._max_dpd_tries = max_dpd_tries
        self._keep_if_no_dpd = keep_if_no_dpd
        self._tokenizer = tokenizer or WordTokenizer(SpacyWordSplitter(pos_tags=True))
        self._question_token_indexers = question_token_indexers or {"tokens": SingleIdTokenIndexer()}
        self.kg_path = kg_path
        self.kg_type_path = kg_type_path
        self.entity_id2string_path = entity_id2string_path
        self.predicate_id2string_path = predicate_id2string_path
        self.entity_embedding_path = entity_embedding_path
=======
        self.kg_path = cached_path(kg_path)
        self.kg_type_path = cached_path(kg_type_path)
        self.predicate_id2string_path = cached_path(predicate_id2string_path)
        self.entity_id2string_path = cached_path(entity_id2string_path)
        self.tokenizer = tokenizer or WordTokenizer(SpacyWordSplitter(pos_tags=True))
        self.question_token_indexers = question_token_indexers or {"tokens": SingleIdTokenIndexer()}
>>>>>>> 99eac710
        self.load_direct_questions_only = read_only_direct
        self.skip_approximate_questions = skip_approximate_questions
        self.add_entities_to_sentence = add_entities_to_sentence
        self.dpd_output_file = dpd_output_file
        self.dpd_logical_form_dict = None
        self.use_bert_encoder = any(isinstance(idxr, PretrainedBertIndexer) for
                                    idxr in question_token_indexers.values())

    def init_dpd_dict(self):
        if not self.dpd_logical_form_dict and self.dpd_output_file:
            path = cached_path(self.dpd_output_file)
            with open(path, 'rb') as input_file:
                self.dpd_logical_form_dict = pickle.load(input_file)

    @overrides
    def _read(self, path: str):
        path = Path(cached_path(path))
        if path.match('*.json'):
            file_id = 'sample.json'
            yield from self._read_unprocessed_file(path, file_id)
        elif os.path.isdir(path):
            yield from self._read_from_directory(path)
        elif tarfile.is_tarfile(path):
            untarred_dir = get_extraction_dir(path)
            # check whether directory already exists (meaning the file has been extracted earlier)
            if os.path.isdir(untarred_dir):
                yield from self._read_from_directory(untarred_dir)
            else:
                print("Extracting into directory: ", untarred_dir)
                os.mkdir(untarred_dir)
                with tarfile.open(path) as tar:
                    for member in Tqdm.tqdm(tar.getmembers()):
                        tar.extract(member, path=untarred_dir)
                yield from self._read_from_directory(untarred_dir)
        else:
            raise ConfigurationError(f"Don't know how to read file type of {path}")

    def _read_from_directory(self, directory):
        directory = Path(directory)
        for file_path in directory.glob('**/*.json'):
            # The file_id is of format: QA_*/QA_*.json.
            file_id = file_path.relative_to(directory)
            yield from self._read_unprocessed_file(file_path, str(file_id))

    def _read_unprocessed_file(self, qa_file_path: str, file_id: str):
        self.init_dpd_dict()
        with open(qa_file_path) as f:
            data = iter(json.load(f))
            skip_next_turn = False
            turn_id = 0
            for qa_dict_question in data:
                qa_id = file_id + str(turn_id)
                turn_id += 1
                qa_dict_question = defaultdict(list, qa_dict_question)
                qa_dict_answer = defaultdict(list, next(data))
<<<<<<< HEAD
                question = qa_dict_question["utterance"]
                question_description = qa_dict_question["description"]

                # TODO fix /wo defaultdict
                question_entities = qa_dict_question["entities_in_utterance"]
                if qa_dict_question["entities"]:
                    if qa_dict_question["entities_in_utterance"]:
                        question_entities.append(qa_dict_question["entities"])
                    else:
                        question_entities = qa_dict_question["entities"]

                question_type_entities = qa_dict_question["type_list"]
                question_type = qa_dict_question["question-type"]
                answer_description = qa_dict_answer["description"]

                # TODO: do we need extra checks here?
                if skip_next_turn:
                    skip_next_turn = False
                    continue

                if self.load_direct_questions_only:
                    # If this question requires clarification, the next is skipped (as it will
                    # contain a reference).
                    skip_next_turn = "Clarification" in answer_description
                    if question_is_indirect(question_description, question_type):
                        continue

                if self.skip_approximate_questions:
                    if "approximate" in question or "around" in question:
                        continue

                if self._dpd_output_file:
                    # TODO: fix difference between empty list and no key
                    if qa_id in self.dpd_logical_form_dict:
                        qa_logical_forms = self.dpd_logical_form_dict[qa_id]
                        if not qa_logical_forms:
                            continue
                    else:
                        continue
                else:
                    qa_logical_forms = get_dummy_action_sequences(question_entities, question_type_entities)

                instance = self.text_to_instance(qa_id=qa_id,
                                                 question=question,
                                                 question_type=question_type,
                                                 question_description=question_description,
                                                 question_entities=question_entities,
                                                 question_type_entities=question_type_entities,
                                                 question_predicates=qa_dict_question["relations"],
                                                 answer=qa_dict_answer["utterance"],
                                                 entities_result=qa_dict_answer["all_entities"],
                                                 kg_data=kg_data,
                                                 kg_type_data=kg_type_data,
                                                 entity_id2string=entity_id2string,
                                                 predicate_id2string=predicate_id2string,
                                                 qa_logical_forms=qa_logical_forms)
=======
                instance, skip_next_turn = self._read_turn(qa_id,
                                                           qa_dict_question,
                                                           qa_dict_answer,
                                                           skip_next_turn)
>>>>>>> 99eac710
                if instance:
                    yield instance

    def _read_turn(self, qa_id, qa_dict_question, qa_dict_answer, skip_turn):
        question = qa_dict_question["utterance"]
        question_description = qa_dict_question["description"]
        question_type_entities = qa_dict_question["type_list"]
        question_type = qa_dict_question["question-type"]
        answer_description = qa_dict_answer["description"]
        question_entities = qa_dict_question["entities_in_utterance"] + qa_dict_question["entities"]
        skip_next_turn = False

        if skip_turn:
            return None, skip_next_turn

        if self.load_direct_questions_only:
            # If this question requires clarification, the next question will contain a reference.
            skip_next_turn = "Clarification" in answer_description
            if question_is_indirect(question_description, question_type):
                return None, skip_next_turn

        if self.skip_approximate_questions and ("approximate" in question or "around" in question):
            return None, skip_next_turn

        if self.dpd_output_file:
            # TODO: fix difference between empty list and no key
            if qa_id in self.dpd_logical_form_dict:
                qa_logical_forms = self.dpd_logical_form_dict[qa_id]
                if not qa_logical_forms:
                    return None, skip_next_turn
            else:
                return None, skip_next_turn
        else:
            qa_logical_forms = get_dummy_action_sequences(question_entities, question_type_entities)

        instance = self.text_to_instance(qa_id=qa_id,
                                         question_type=question_type,
                                         question_description=question_description,
                                         question=question,
                                         question_entities=question_entities,
                                         question_predicates=qa_dict_question["relations"],
                                         answer=qa_dict_answer["utterance"],
                                         entities_result=qa_dict_answer["all_entities"],
                                         question_type_entities=question_type_entities,
                                         qa_logical_forms=qa_logical_forms)
        return instance, skip_next_turn

    def text_to_instance(self,
                         qa_id: str,
                         question: str,
                         question_type: str,
                         question_description: str,
                         question_entities: List[str],
                         question_type_entities: List[str],
                         question_predicates: List[str],
                         answer: str,
                         entities_result: List[str],
                         qa_logical_forms: List[str] = None) -> object:
        """
        Reads text inputs and creates an instance per question answer pair.

        Parameters
        ----------
        qa_id : ``str``
            Question answer turn id, e.g. 'train/QA_0/QA_1.json/0'.
        question_type : ``str``
            Type of the question, used to determine metrics per type of question.
        question_description : ``str``
            Description of the question in terms of 'Count', 'Indirect', etc.
        question : ``str``
            Input question.
        question_entities : ``List[str]``
            Entities in the question.
        question_type_entities : ``List[str]``
            Types of entities in the question.
        question_predicates : ``List[str]``
            Relations in the question.
        answer : ``str``
            Answer text (can differ from the actual result, e.g.: naming only three of 100 retrieved
            entities).
        entities_result : ``List[str]``
            Entities that constitute the result of the query executed to formulate the answer.
        kg_data : ``List[Dict[str, str]]``
            Knowledge graph.
        kg_type_data : ``List[Dict[str, str]]``
            Knowledge graph containing entity types.
        entity_id2string : ``Dice[str, str]``
            Mapping from entity ids to there string values.
        predicate_id2string : ``Dict[str, str]``
            Mapping from predicate ids to there string values.
        qa_logical_forms : List[str], optional
            List of logical forms, produced by dynamic programming on denotations. Not required
            during test.
        tokenized_question : ``List[Token]``, optional
            If you have already tokenized the question, you can pass that in here, so we don't
            duplicate that work. You might, for example, do batch processing on the questions in
            the whole dataset, then pass the result in here.
        """

        context = CSQAContext.read_from_file(kg_path=self.kg_path,
                                             kg_type_path=self.kg_type_path,
                                             entity_id2string_path=self.entity_id2string_path,
                                             predicate_id2string_path=self.predicate_id2string_path,
                                             question_type=question_type,
                                             question_tokens=None,
                                             question_entities=question_entities,
                                             question_predicates=question_predicates,
                                             question_type_entities=question_type_entities)

        if self.use_bert_encoder:
            question = prepare_question_for_bert(question, question_entities, question_type_entities, context,
                                                 self.add_entities_to_sentence)

        if not self.use_bert_encoder:
            question = question.lower()
        tokenized_question = self.tokenizer.tokenize(question)

        question_field = TextField(tokenized_question, self.question_token_indexers)
        metadata: Dict[str, Any] = {"question_tokens": [x.text for x in tokenized_question], "answer": answer}

        context.question_tokens = tokenized_question

        language = CSQALanguage(context)

        production_rule_fields: List[Field] = []
        for production_rule in language.all_possible_productions():
            _, rule_right_side = production_rule.split(' -> ')
            # TODO: make difference between global and local rules
            field = ProductionRuleField(production_rule, is_global_rule=True)
            production_rule_fields.append(field)

        # Add empty rule (remove when loop above is implemented).
        action_field = ListField(production_rule_fields)
        # TODO add type_list_field?
        # type_list_field = MetadataField(question_type_entities)

        expected_result = parse_answer(answer, entities_result, language)
        if expected_result is None:
            return None

        expected_result_field = MetadataField(expected_result)
        result_entities_field = MetadataField([language.get_entity_from_question_id(e) for e in entities_result])

        fields = {'qa_id': MetadataField(qa_id),
                  'question': question_field,
                  'question_type': MetadataField(question_type),
                  'question_description': MetadataField(question_description),
                  'question_entities': MetadataField(question_entities),
                  'question_type_entities': MetadataField(question_type_entities),
                  'question_predicates': MetadataField(question_predicates),
                  'expected_result': expected_result_field,
                  'world': MetadataField(language),
                  'actions': action_field,
                  'metadata': MetadataField(metadata),
                  'result_entities': result_entities_field}

        if self.use_bert_encoder:
            fields['question_segments'] = get_segment_field_from_tokens(tokenized_question)

        def create_action_sequences_field(logical_forms, action_map_):
            return ListField([ListField([IndexField(action_map_[a], action_field) for a in l]) for l in logical_forms])

        # TODO: Assuming that possible actions are the same in all worlds. This is not true
        action_map = {action.rule: i for i, action in enumerate(action_field.field_list)}  # type: ignore
        target_action_sequences_field: ListField = create_action_sequences_field(qa_logical_forms, action_map)
        fields['target_action_sequences'] = target_action_sequences_field

        return Instance(fields)<|MERGE_RESOLUTION|>--- conflicted
+++ resolved
@@ -84,39 +84,26 @@
                  kg_type_path: str = None,
                  entity_id2string_path: str = None,
                  predicate_id2string_path: str = None,
-<<<<<<< HEAD
                  entity_embedding_path: str = None,
-=======
                  tokenizer: Tokenizer = None,
                  question_token_indexers: Dict[str, TokenIndexer] = None,
                  read_only_direct: bool = True,
->>>>>>> 99eac710
                  skip_approximate_questions: bool = True,
                  add_entities_to_sentence: bool = False,
                  dpd_output_file: str = None
                  ) -> None:
         super().__init__(lazy=lazy)
-<<<<<<< HEAD
-        self._dpd_output_file = dpd_output_file
-        self._max_dpd_logical_forms = max_dpd_logical_forms
-        self._sort_dpd_logical_forms = sort_dpd_logical_forms
-        self._max_dpd_tries = max_dpd_tries
-        self._keep_if_no_dpd = keep_if_no_dpd
         self._tokenizer = tokenizer or WordTokenizer(SpacyWordSplitter(pos_tags=True))
         self._question_token_indexers = question_token_indexers or {"tokens": SingleIdTokenIndexer()}
-        self.kg_path = kg_path
-        self.kg_type_path = kg_type_path
         self.entity_id2string_path = entity_id2string_path
         self.predicate_id2string_path = predicate_id2string_path
         self.entity_embedding_path = entity_embedding_path
-=======
         self.kg_path = cached_path(kg_path)
         self.kg_type_path = cached_path(kg_type_path)
         self.predicate_id2string_path = cached_path(predicate_id2string_path)
         self.entity_id2string_path = cached_path(entity_id2string_path)
         self.tokenizer = tokenizer or WordTokenizer(SpacyWordSplitter(pos_tags=True))
         self.question_token_indexers = question_token_indexers or {"tokens": SingleIdTokenIndexer()}
->>>>>>> 99eac710
         self.load_direct_questions_only = read_only_direct
         self.skip_approximate_questions = skip_approximate_questions
         self.add_entities_to_sentence = add_entities_to_sentence
@@ -172,69 +159,10 @@
                 turn_id += 1
                 qa_dict_question = defaultdict(list, qa_dict_question)
                 qa_dict_answer = defaultdict(list, next(data))
-<<<<<<< HEAD
-                question = qa_dict_question["utterance"]
-                question_description = qa_dict_question["description"]
-
-                # TODO fix /wo defaultdict
-                question_entities = qa_dict_question["entities_in_utterance"]
-                if qa_dict_question["entities"]:
-                    if qa_dict_question["entities_in_utterance"]:
-                        question_entities.append(qa_dict_question["entities"])
-                    else:
-                        question_entities = qa_dict_question["entities"]
-
-                question_type_entities = qa_dict_question["type_list"]
-                question_type = qa_dict_question["question-type"]
-                answer_description = qa_dict_answer["description"]
-
-                # TODO: do we need extra checks here?
-                if skip_next_turn:
-                    skip_next_turn = False
-                    continue
-
-                if self.load_direct_questions_only:
-                    # If this question requires clarification, the next is skipped (as it will
-                    # contain a reference).
-                    skip_next_turn = "Clarification" in answer_description
-                    if question_is_indirect(question_description, question_type):
-                        continue
-
-                if self.skip_approximate_questions:
-                    if "approximate" in question or "around" in question:
-                        continue
-
-                if self._dpd_output_file:
-                    # TODO: fix difference between empty list and no key
-                    if qa_id in self.dpd_logical_form_dict:
-                        qa_logical_forms = self.dpd_logical_form_dict[qa_id]
-                        if not qa_logical_forms:
-                            continue
-                    else:
-                        continue
-                else:
-                    qa_logical_forms = get_dummy_action_sequences(question_entities, question_type_entities)
-
-                instance = self.text_to_instance(qa_id=qa_id,
-                                                 question=question,
-                                                 question_type=question_type,
-                                                 question_description=question_description,
-                                                 question_entities=question_entities,
-                                                 question_type_entities=question_type_entities,
-                                                 question_predicates=qa_dict_question["relations"],
-                                                 answer=qa_dict_answer["utterance"],
-                                                 entities_result=qa_dict_answer["all_entities"],
-                                                 kg_data=kg_data,
-                                                 kg_type_data=kg_type_data,
-                                                 entity_id2string=entity_id2string,
-                                                 predicate_id2string=predicate_id2string,
-                                                 qa_logical_forms=qa_logical_forms)
-=======
                 instance, skip_next_turn = self._read_turn(qa_id,
                                                            qa_dict_question,
                                                            qa_dict_answer,
                                                            skip_next_turn)
->>>>>>> 99eac710
                 if instance:
                     yield instance
 
@@ -300,12 +228,12 @@
         ----------
         qa_id : ``str``
             Question answer turn id, e.g. 'train/QA_0/QA_1.json/0'.
+        question : ``str``
+            Input question.
         question_type : ``str``
             Type of the question, used to determine metrics per type of question.
         question_description : ``str``
             Description of the question in terms of 'Count', 'Indirect', etc.
-        question : ``str``
-            Input question.
         question_entities : ``List[str]``
             Entities in the question.
         question_type_entities : ``List[str]``
@@ -317,21 +245,9 @@
             entities).
         entities_result : ``List[str]``
             Entities that constitute the result of the query executed to formulate the answer.
-        kg_data : ``List[Dict[str, str]]``
-            Knowledge graph.
-        kg_type_data : ``List[Dict[str, str]]``
-            Knowledge graph containing entity types.
-        entity_id2string : ``Dice[str, str]``
-            Mapping from entity ids to there string values.
-        predicate_id2string : ``Dict[str, str]``
-            Mapping from predicate ids to there string values.
         qa_logical_forms : List[str], optional
             List of logical forms, produced by dynamic programming on denotations. Not required
             during test.
-        tokenized_question : ``List[Token]``, optional
-            If you have already tokenized the question, you can pass that in here, so we don't
-            duplicate that work. You might, for example, do batch processing on the questions in
-            the whole dataset, then pass the result in here.
         """
 
         context = CSQAContext.read_from_file(kg_path=self.kg_path,
