--- conflicted
+++ resolved
@@ -8,15 +8,10 @@
 
     def __init__(self,
                  kg_data: List[Dict[str, str]],
-<<<<<<< HEAD
-                 question_tokens: List[Token]) -> None:
-
-=======
                  question_tokens: List[Token],
                  question_entities: List[str],
                  entity_id2string: Dict[str, str],
                  predicate_id2string: Dict[str, str]) -> None:
->>>>>>> 4474ece5
         self.kg_data = kg_data
         self.question_tokens = question_tokens
         self.question_entities = question_entities
@@ -30,18 +25,9 @@
         pass
 
     @classmethod
-<<<<<<< HEAD
-    def read_from_json(cls,
-                       kg_dict: Dict[str, Dict[str, List[str]]],
-                       question_tokens: List[Token]) -> "CSQAContext":
-
-        # TODO: check: I believe we need a List as inner data structure
-        # TODO: map entity/predicate ID's to strings
-=======
     def read_kg_from_json(cls,
-                       kg_dict: Dict[str, Dict[str, List[str]]]) -> List[Dict[str, List[str]]]:
+                          kg_dict: Dict[str, Dict[str, List[str]]]) -> List[Dict[str, List[str]]]:
         # TODO: check: I believe we need a List as inner datastrucure
->>>>>>> 4474ece5
         kg_data: List[Dict[str, List[str]]] = []
         for subject in kg_dict.keys():
             predicate_object_dict = subject
@@ -67,6 +53,7 @@
             with open(entity_id2string_path, 'r') as file_pointer:
                 entity_id2string = json.load(file_pointer)
         if not predicate_id2string:
+            print(predicate_id2string)
             with open(predicate_id2string_path, 'r') as file_pointer:
-                entity_id2string = json.load(file_pointer)
+                predicate_id2string = json.load(file_pointer)
         return cls(kg_data, question_tokens, question_entities, entity_id2string, predicate_id2string)