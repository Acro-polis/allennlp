--- conflicted
+++ resolved
@@ -1,9 +1,5 @@
 import json
-<<<<<<< HEAD
-import time
 import gc
-=======
->>>>>>> f18e2e22
 
 from typing import Dict, List, Tuple
 import pickle
@@ -83,21 +79,21 @@
     def __init__(self,
                  kg_data: Dict[str, Dict[str, str]],
                  kg_type_data: Dict[str, Dict[str, str]],
+                 question_type: str,
                  question_tokens: List[Token],
                  question_entities: List[str],
+                 question_type_entities: str,
                  question_predicates: List[str],
-                 question_type: str,
-                 type_list: List[str],
                  entity_id2string: Dict[str, str],
                  predicate_id2string: Dict[str, str],
                  use_integer_ids=False) -> None:
         self.kg_data = kg_data
         self.kg_type_data = kg_type_data
+        self.question_type = question_type
         self.question_tokens = question_tokens
         self.question_entities = question_entities
+        self.question_type_entities = question_type_entities
         self.question_predicates = question_predicates
-        self.question_type = question_type
-        self.question_type_list = type_list
         self.entity_id2string = entity_id2string
         self.predicate_id2string = predicate_id2string
         self.use_integer_ids = use_integer_ids
@@ -115,18 +111,11 @@
                        kg_type_data_path: str,
                        entity_id2string_path: str,
                        predicate_id2string_path: str,
-<<<<<<< HEAD
+                       question_type: str = None,
                        question_tokens: List[Token] = None,
                        question_entities: List[str] = None,
                        question_predicates: List[str] = None,
-                       type_list: List[str] = None,
-                       question_type: str = None,
-=======
-                       question_tokens: List[Token],
-                       question_entities: List[str],
-                       question_predicates: List[str],
-                       question_types: List[str],
->>>>>>> f18e2e22
+                       question_type_entities: str = None,
                        kg_data: Dict[int, Dict[int, int]] = None,
                        kg_type_data: Dict[int, Dict[int, int]] = None,
                        entity_id2string: Dict[str, str] = None,
@@ -139,6 +128,7 @@
 
         Parameters
         ----------
+        question_type_entities
         question_type
         kg_path: ``str``, optional
             Path to the knowledge graph file used to initialize context.
@@ -214,18 +204,13 @@
             with open(predicate_id2string_path, 'r') as file_pointer:
                 predicate_id2string = json.load(file_pointer)
 
-<<<<<<< HEAD
         return cls(kg_data=kg_data,
                    kg_type_data=kg_type_data,
+                   question_type=question_type,
                    question_tokens=question_tokens,
                    question_entities=question_entities,
+                   question_type_entities=question_type_entities,
                    question_predicates=question_predicates,
-                   question_type=question_type,
-                   type_list=type_list,
                    entity_id2string=entity_id2string,
                    predicate_id2string=predicate_id2string,
-                   use_integer_ids=use_integer_ids)
-=======
-        return cls(kg_data, kg_type_data, question_tokens, question_entities, question_predicates,
-                   question_types, entity_id2string, predicate_id2string, use_integer_ids)
->>>>>>> f18e2e22
+                   use_integer_ids=use_integer_ids)