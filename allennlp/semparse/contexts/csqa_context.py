import json
from typing import Dict, List, Optional, Tuple, Union, Set

from allennlp.data.tokenizers import Token
from allennlp.semparse.contexts.table_question_context import TableQuestionContext


NUMBER_CHARACTERS = {'0', '1', '2', '3', '4', '5', '6', '7', '8', '9', '.', '-'}
MONTH_NUMBERS = {
    'january': 1,
    'jan': 1,
    'february': 2,
    'feb': 2,
    'march': 3,
    'mar': 3,
    'april': 4,
    'apr': 4,
    'may': 5,
    'june': 6,
    'jun': 6,
    'july': 7,
    'jul': 7,
    'august': 8,
    'aug': 8,
    'september': 9,
    'sep': 9,
    'october': 10,
    'oct': 10,
    'november': 11,
    'nov': 11,
    'december': 12,
    'dec': 12,
}
ORDER_OF_MAGNITUDE_WORDS = {'hundred': 100, 'thousand': 1000, 'million': 1000000}
NUMBER_WORDS = {
    'zero': 0,
    'one': 1,
    'two': 2,
    'three': 3,
    'four': 4,
    'five': 5,
    'six': 6,
    'seven': 7,
    'eight': 8,
    'nine': 9,
    'ten': 10,
    'first': 1,
    'second': 2,
    'third': 3,
    'fourth': 4,
    'fifth': 5,
    'sixth': 6,
    'seventh': 7,
    'eighth': 8,
    'ninth': 9,
    'tenth': 10,
    **MONTH_NUMBERS,
}


class CSQAContext:

    def __init__(self,
                 kg_data: List[Dict[str, str]],
                 question_tokens: List[Token],
                 question_entities: List[str],
                 entity_id2string: Dict[str, str],
                 predicate_id2string: Dict[str, str]) -> None:
        self.kg_data = kg_data
        self.question_tokens = question_tokens
        self.question_entities = question_entities
        self.entity_id2string = entity_id2string
        self.predicate_id2string = predicate_id2string

    def get_knowledge_graph(self):
        pass

<<<<<<< HEAD
    def get_entities_from_question(self):
        question_numbers = []
        for token in self.question_tokens:
            if token.text.isdigit():
                question_numbers.append(token)
        return self.question_entities, question_numbers
=======
    def get_entities_from_question(self) -> Tuple[List[str], List[Tuple[str, int]]]:
        extracted_numbers = TableQuestionContext._get_numbers_from_tokens(self.question_tokens)
        return self.question_entities, extracted_numbers
>>>>>>> 0c749a46

    @classmethod
    def read_kg_from_json(cls,
                          kg_dict: Dict[str, Dict[str, List[str]]]) -> List[Dict[str, List[str]]]:
        # TODO: check: I believe we need a List as inner datastrucure
        kg_data: List[Dict[str, List[str]]] = []
        for subject in kg_dict.keys():
            predicate_object_dict = kg_dict[subject]
            kg_data.append(predicate_object_dict)
        return kg_data

    @classmethod
    def read_from_file(cls,
                       kg_path: str,
                       entity_id2string_path: str,
                       predicate_id2string_path: str,
                       question_tokens: List[Token],
                       question_entities: List[str],
                       kg_data: List[Dict[str, str]] = None,
                       entity_id2string: Dict[str, str] = None,
                       predicate_id2string: Dict[str, str] = None
                       ) -> 'CSQAContext':
        if not kg_data:
            with open(kg_path, 'r') as file_pointer:
                kg_dict = json.load(file_pointer)
                kg_data = cls.read_kg_from_json(kg_dict)
        if not entity_id2string:
            with open(entity_id2string_path, 'r') as file_pointer:
                entity_id2string = json.load(file_pointer)
        if not predicate_id2string:
            with open(predicate_id2string_path, 'r') as file_pointer:
                predicate_id2string = json.load(file_pointer)
        return cls(kg_data, question_tokens, question_entities, entity_id2string, predicate_id2string)<|MERGE_RESOLUTION|>--- conflicted
+++ resolved
@@ -75,18 +75,9 @@
     def get_knowledge_graph(self):
         pass
 
-<<<<<<< HEAD
-    def get_entities_from_question(self):
-        question_numbers = []
-        for token in self.question_tokens:
-            if token.text.isdigit():
-                question_numbers.append(token)
-        return self.question_entities, question_numbers
-=======
     def get_entities_from_question(self) -> Tuple[List[str], List[Tuple[str, int]]]:
         extracted_numbers = TableQuestionContext._get_numbers_from_tokens(self.question_tokens)
         return self.question_entities, extracted_numbers
->>>>>>> 0c749a46
 
     @classmethod
     def read_kg_from_json(cls,
