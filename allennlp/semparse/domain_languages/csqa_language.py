--- conflicted
+++ resolved
@@ -3,12 +3,6 @@
                                                                 predicate)
 import logging
 
-<<<<<<< HEAD
-import time
-
-
-=======
->>>>>>> f18e2e22
 from typing import Dict, List, NamedTuple, Set, Tuple, Union, Type
 from numbers import Number
 from collections import Counter
@@ -49,13 +43,9 @@
                  ) -> None:
         # TODO: do we need dates here too?
         # TODO: check name and value passed to add_constant
-<<<<<<< HEAD
         super().__init__(start_types={Set[Entity], Number, bool})
-        self.search_modus = search_modus
-=======
         super().__init__(start_types={Number, Set[Entity]})
         self.search_mode = search_mode
->>>>>>> f18e2e22
         self.kg_context = csqa_context
         self.kg_data = csqa_context.kg_data
         self.kg_type_data = csqa_context.kg_type_data
@@ -71,7 +61,6 @@
             self.add_constant(predicate_id, self.get_predicate_from_question_id(predicate_id), type_=Predicate)
             self.add_constant(inv_predicate_id, self.get_predicate_from_question_id(inv_predicate_id), type_=Predicate)
 
-<<<<<<< HEAD
         # add fake id for is_type_of / is_of_type
         if csqa_context.question_type in ["Quantitative Reasoning (All)", "Comparative Reasoning (All)"]:
             type_predicate_ids = ["P1", "P-1"]
@@ -79,18 +68,14 @@
             type_predicate_ids = ["P1"]
 
         for type_predicate_id in type_predicate_ids:
-=======
-        # Add fake id for is_type_of / is_of_type.
-        for type_predicate_id in ["P1"]:
->>>>>>> f18e2e22
             self.add_constant(type_predicate_id,
                               self.get_predicate_from_question_id(type_predicate_id, predicate_class=Predicate),
                               type_=Predicate)
 
-        for entity_id in self._question_entities + csqa_context.question_type_list:
+        for entity_id in self._question_entities + csqa_context.question_type_entities:
             self.add_constant(entity_id, self.get_entity_from_question_id(entity_id), type_=Entity)
 
-        for type_id in csqa_context.question_type_list:
+        for type_id in csqa_context.question_type_entities:
             self.add_constant(type_id, self.get_entity_from_question_id(type_id, entity_class=TypeEntity),
                               type_=TypeEntity)
 
@@ -185,7 +170,7 @@
         result = set()
         kg_data = self.kg_data if predicate_.id not in [1, -1, "1", "-1"] else self.kg_type_data
 
-        if self.search_modus:
+        if self.search_mode:
             try:
                 result = self.result_cache[self.function_cache.index(["find", entities, predicate_])]
                 return result
@@ -196,12 +181,8 @@
             # if not(predicate_.id == 1 or predicate_.id == -1):
             try:
                 ent_ids: List[Union[str, int]] = kg_data[ent.id][predicate_.id]
-<<<<<<< HEAD
-                if len(ent_ids) > 10000 and self.search_modus and (not self.kg_context.question_type in [
+                if len(ent_ids) > 10000 and self.search_mode and (not self.kg_context.question_type in [
                     "Quantitative Reasoning (All)", "Comparative Reasoning (All)"]):
-=======
-                if len(ent_ids) > 10000 and self.search_mode:
->>>>>>> f18e2e22
                     # TODO: THIS IS A VERY BAD SOLUTION, FIX
                     ent_ids = ent_ids[:13]
 
@@ -212,7 +193,7 @@
             except KeyError:
                 continue
 
-        if self.search_modus and len(result) > 1000:
+        if self.search_mode and len(result) > 1000:
             self.function_cache.append(["find", entities, predicate_])
             self.result_cache.append(result)
 
@@ -300,7 +281,7 @@
         """
         result = set()
 
-        cache_result: bool = self.search_modus
+        cache_result: bool = self.search_mode
 
         if cache_result:
             try:
@@ -312,10 +293,6 @@
         for entity in entities:
             try:
                 linked_entities = self.kg_data[entity.id][predicate_.id]
-<<<<<<< HEAD
-
-=======
->>>>>>> f18e2e22
                 if len(linked_entities) < num:
                     result.add(entity)
 
