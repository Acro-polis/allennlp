--- conflicted
+++ resolved
@@ -10,14 +10,9 @@
 from allennlp.state_machines.states import GrammarStatelet, RnnStatelet
 from allennlp.models.model import Model
 from allennlp.nn import util
-<<<<<<< HEAD
+from allennlp.modules import TextFieldEmbedder, Seq2SeqEncoder, KgEmbedder, Embedding
 from allennlp.semparse.domain_languages import CSQALanguage, START_SYMBOL
-from allennlp.modules import TextFieldEmbedder, Seq2SeqEncoder, KgEmbedder, Embedding
-=======
-from allennlp.semparse.domain_languages import CSQALanguage,  START_SYMBOL
 from allennlp.semparse.domain_languages.csqa_language import Entity
-from allennlp.modules import TextFieldEmbedder, Seq2SeqEncoder, Embedding
->>>>>>> 99eac710
 from allennlp.data.vocabulary import Vocabulary
 from allennlp.training.metrics import Average
 from allennlp.training.metrics.average_precision import AveragePrecision
@@ -66,12 +61,9 @@
                  direct_questions_only: bool = True) -> None:
         super(CSQASemanticParser, self).__init__(vocab=vocab)
         self._sentence_embedder = sentence_embedder
-<<<<<<< HEAD
         self._kg_embedder = kg_embedder
-=======
         self._use_bert_embeddings = any(isinstance(value, PretrainedBertEmbedder)
                                         for value in sentence_embedder._token_embedders.values())
->>>>>>> 99eac710
         self._encoder = encoder
         self.retrieval_question_types = RETRIEVAL_QUESTION_TYPES_DIRECT if direct_questions_only else \
             RETRIEVAL_QUESTION_TYPES_DIRECT + RETRIEVAL_QUESTION_TYPES_INDIRECT
