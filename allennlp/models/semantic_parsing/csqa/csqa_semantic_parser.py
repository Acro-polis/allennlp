from typing import List, Dict, Union, Set, Tuple
from overrides import overrides

import torch
from collections import OrderedDict

from allennlp.data.fields.production_rule_field import ProductionRule
from allennlp.semparse.contexts import CSQAContext
from allennlp.state_machines.states import GrammarStatelet, RnnStatelet
from allennlp.models.model import Model
from allennlp.nn import util
from allennlp.semparse.domain_languages import CSQALanguage,  START_SYMBOL
from allennlp.semparse.domain_languages.csqa_language import Entity
from allennlp.modules import TextFieldEmbedder, Seq2SeqEncoder, Embedding
from allennlp.data.vocabulary import Vocabulary
from allennlp.training.metrics import Average
from allennlp.training.metrics.average_precision import AveragePrecision
from allennlp.training.metrics.average_recall import AverageRecall

from allennlp.data.dataset_readers.semantic_parsing.csqa.csqa import RETRIEVAL_QUESTION_TYPES_DIRECT, \
    RETRIEVAL_QUESTION_TYPES_INDIRECT, COUNT_QUESTION_TYPES, OTHER_QUESTION_TYPES, VERIFICATION_QUESTION_STRING


class CSQASemanticParser(Model):
    """
    ``CSQASemanticParser`` is a semantic parsing model built for the CSQA domain. This is an
    abstract class and does not have a ``forward`` method implemented. Classes that inherit from
    this class are expected to define their own logic depending on the kind of supervision they
    use.  Accordingly, they should use the appropriate ``DecoderTrainer``. This class provides some
    common functionality for things like defining an initial ``RnnStatelet``, embedding actions,
    evaluating the denotations of completed logical forms, etc.

    Parameters
    ----------
    vocab : ``Vocabulary``
        Vocabulary used for input.
    sentence_embedder : ``TextFieldEmbedder``
        Embedder for sentences.
    action_embedding_dim : ``int``
        Dimension to use for action embeddings.
    encoder : ``Seq2SeqEncoder``
        The encoder to use for the input question.
    dropout : ``float``, optional (default=0.0)
        Dropout on the encoder outputs.
    rule_namespace : ``str``, optional (default=rule_labels)
        The vocabulary namespace to use for production rules.  The default corresponds to the
        default used in the dataset reader, so you likely don't need to modify this.
    """
    def __init__(self,
                 vocab: Vocabulary,
                 sentence_embedder: TextFieldEmbedder,
                 action_embedding_dim: int,
                 encoder: Seq2SeqEncoder,
                 dropout: float = 0.0,
                 rule_namespace: str = 'rule_labels',
                 direct_questions_only: bool = True) -> None:
        super(CSQASemanticParser, self).__init__(vocab=vocab)
        self._sentence_embedder = sentence_embedder
        self._encoder = encoder

        self.retrieval_question_types = RETRIEVAL_QUESTION_TYPES_DIRECT if direct_questions_only else \
            RETRIEVAL_QUESTION_TYPES_DIRECT + RETRIEVAL_QUESTION_TYPES_INDIRECT

        precision_metrics = [(qt + " precision", AveragePrecision()) for qt in self.retrieval_question_types]
        recall_metrics = [(qt + " recall", AverageRecall()) for qt in self.retrieval_question_types]
        average_metrics = [(qt + " accuracy", Average()) for qt in OTHER_QUESTION_TYPES + COUNT_QUESTION_TYPES]

        self._metrics = OrderedDict(precision_metrics + recall_metrics + average_metrics)

        if dropout > 0:
            self._dropout = torch.nn.Dropout(p=dropout)
        else:
            self._dropout = lambda x: x

        self._rule_namespace = rule_namespace
        # size is around 5000
        self._action_embedder = Embedding(num_embeddings=vocab.get_vocab_size(self._rule_namespace),
                                          embedding_dim=action_embedding_dim)

        # This is what we pass as input in the first step of decoding, when we don't have a previous
        # action.
        self._first_action_embedding = torch.nn.Parameter(torch.FloatTensor(action_embedding_dim))
        torch.nn.init.normal_(self._first_action_embedding)

    @overrides
    def forward(self):  # type: ignore
        # pylint: disable=arguments-differ
        # Sub-classes should define their own logic here.
        raise NotImplementedError

    def _get_initial_rnn_state(self, question: Dict[str, torch.LongTensor]):
        """
        This function encodes the question and computes attention over each question token and the
        final state. Then, for each instance in the batch, an RnnStatelet is computed using: the
        encodings, an empty memory and a first action embedding.
        """
        embedded_input = self._sentence_embedder(question)
        # TODO: embed entities

        # (batch_size, sentence_length)
        sentence_mask = util.get_text_field_mask(question).float()

        batch_size = embedded_input.size(0)

        # (batch_size, sentence_length, encoder_output_dim)
        encoder_outputs = self._dropout(self._encoder(embedded_input, sentence_mask))

        final_encoder_output = util.get_final_encoder_states(encoder_outputs,
                                                             sentence_mask,
                                                             self._encoder.is_bidirectional())
        memory_cell = encoder_outputs.new_zeros(batch_size, self._encoder.get_output_dim())
        attended_sentence, _ = self._decoder_step.attend_on_question(final_encoder_output,
                                                                     encoder_outputs, sentence_mask)
        encoder_outputs_list = [encoder_outputs[i] for i in range(batch_size)]
        sentence_mask_list = [sentence_mask[i] for i in range(batch_size)]
        initial_rnn_state = []
        for i in range(batch_size):
            initial_rnn_state.append(RnnStatelet(final_encoder_output[i],
                                                 memory_cell[i],
                                                 self._first_action_embedding,
                                                 attended_sentence[i],
                                                 encoder_outputs_list,
                                                 sentence_mask_list))
        return initial_rnn_state

    def _create_grammar_state(self,
                              world: CSQALanguage,
                              language_possible_actions: List[ProductionRule]) -> GrammarStatelet:
        """
        This function creates a GrammarStatelet by computing the valid actions
<<<<<<< HEAD
=======

        first we make a mapping from the actions strings in possible actions to their position
        Then we map the actions from the language to these indices

>>>>>>> 702a66e3
        """
        valid_actions: Dict[str, List[str]] = world.get_nonterminal_productions()
        language_action_mapping: Dict[str, int] = {}

        for i, action in enumerate(language_possible_actions):
            language_action_mapping[action[0]] = i

        # the output structure mapping actions strings to a dict with 'global' as key and
        # (input_emb,output_emd,action_ids) as value, input_emb is for matching in the loss,
        # output is for feeding as input for the next batch, the indices are indices of the main action list
        # for that instance
        translated_valid_actions: Dict[str, Dict[str, Tuple[torch.Tensor, torch.Tensor, List[int]]]] = {}

        for key, action_strings in valid_actions.items():
            translated_valid_actions[key] = {}
            # `key` here is a non-terminal from the grammar, and `action_strings` are all the valid
            # productions of that non-terminal.
            action_indices = [language_action_mapping[action_string] for action_string in action_strings]
            # All actions in NLVR are global actions.
            global_actions = [(language_possible_actions[index][2], index) for index in action_indices]

            # Then we get the embedded representations of the global actions.
            global_action_tensors, global_action_ids = zip(*global_actions)
            # print(global_action_tensors)
            # print(global_action_ids)
            global_action_tensor = torch.cat(global_action_tensors, dim=0)
            global_input_embeddings = self._action_embedder(global_action_tensor)
            translated_valid_actions[key]['global'] = (global_input_embeddings,
                                                       global_input_embeddings,
                                                       list(global_action_ids))
        return GrammarStatelet([START_SYMBOL],
                               translated_valid_actions,
                               world.is_nonterminal)

    @classmethod
    def _get_action_strings(cls,
                            possible_actions: List[List[ProductionRule]],
                            action_indices: Dict[int, List[List[int]]]) -> List[List[List[str]]]:
        """
        Takes a list of possible actions and indices of decoded actions into those possible actions
        for a batch and returns sequences of action strings. We assume ``action_indices`` is a dict
        mapping batch indices to k-best decoded sequence lists.
        """
        all_action_strings: List[List[List[str]]] = []
        batch_size = len(possible_actions)
        for i in range(batch_size):
            batch_actions = possible_actions[i]
            batch_best_sequences = action_indices[i] if i in action_indices else []
            # This will append an empty list to ``all_action_strings`` if ``batch_best_sequences``
            # is empty.
            action_strings = [[batch_actions[rule_id][0] for rule_id in sequence]
                              for sequence in batch_best_sequences]
            all_action_strings.append(action_strings)
        return all_action_strings

    @staticmethod
    def _get_denotations(action_strings: List[List[List[str]]],
                         world: List[CSQALanguage]) -> List[List[List[str]]]:
        all_denotations: List[List[List[str]]] = []
        for instance_world, instance_action_sequences in zip(world, action_strings):
            denotations: List[List[str]] = []
            for instance_action_strings in instance_action_sequences:
                if not instance_action_strings:
                    continue
                logical_form = instance_world.action_sequence_to_logical_form(instance_action_strings)
                instance_denotations: List[str] = []

                if instance_world is not None:
                    instance_denotations.append(str(instance_world.execute(logical_form)))

                denotations.append(instance_denotations)
            all_denotations.append(denotations)
        return all_denotations

    @staticmethod
    def _check_denotation(action_sequence: List[str],
                          result_entities: List[str],
                          world: CSQALanguage,
                          question_type: str,
                          expected_result: Union[bool, int, Set[Entity]]) -> List[bool]:

        logical_form = world.action_sequence_to_logical_form(action_sequence)
        denotation = world.execute(logical_form)

        if question_type in COUNT_QUESTION_TYPES:
            if denotation == len(set(result_entities)):
                return True
            else:
                return False
        elif question_type == VERIFICATION_QUESTION_STRING:
            assert isinstance(expected_result, bool), expected_result
            return expected_result == denotation

    @staticmethod
    def _get_retrieved_entities(action_sequence: List[str],
                                world: CSQALanguage) -> List[bool]:

        logical_form = world.action_sequence_to_logical_form(action_sequence)
        denotation = world.execute(logical_form)
        return list(denotation) if isinstance(denotation, set) else []

    # @overrides
    # def decode(self, output_dict: Dict[str, torch.Tensor]) -> Dict[str, torch.Tensor]:
    #     """
    #     This method overrides ``Model.decode``, which gets called after ``Model.forward``, at test
    #     time, to finalize predictions. We only transform the action string sequences into logical
    #     forms here.
    #     """
    #     best_action_strings = output_dict["best_action_strings"]
    #     # Instantiating an empty world for getting logical forms.
    #     world = CSQALanguage(CSQAContext({}, {}, [], [], [], "", [], {}, {}))
    #     logical_forms = []
    #     for instance_action_sequences in best_action_strings:
    #         instance_logical_forms = []
    #         for action_strings in instance_action_sequences:
    #             if action_strings:
    #                 instance_logical_forms.append(world.action_sequence_to_logical_form(action_strings))
    #             else:
    #                 instance_logical_forms.append('')
    #         logical_forms.append(instance_logical_forms)
    #
    #     action_mapping = output_dict['action_mapping']
    #     best_actions = output_dict['best_action_strings']
    #     debug_infos = output_dict['debug_info']
    #     batch_action_info = []
    #     for batch_index, (predicted_actions, debug_info) in enumerate(zip(best_actions, debug_infos)):
    #         instance_action_info = []
    #         for predicted_action, action_debug_info in zip(predicted_actions[0], debug_info):
    #             considered_actions = action_debug_info['considered_actions']
    #             probabilities = action_debug_info['probabilities']
    #
    #             actions = []
    #             for action, probability in zip(considered_actions, probabilities):
    #                 if action != -1:
    #                     actions.append((action_mapping[(batch_index, action)], probability))
    #             actions.sort()
    #             considered_actions, probabilities = zip(*actions)
    #
    #             action_info = {'predicted_action': predicted_action,
    #                            'considered_actions': considered_actions,
    #                            'action_probabilities': probabilities,
    #                            'question_attention': action_debug_info.get('question_attention', [])}
    #
    #             instance_action_info.append(action_info)
    #         batch_action_info.append(instance_action_info)
    #     output_dict["predicted_actions"] = batch_action_info
    #     output_dict["logical_form"] = logical_forms
    #     return output_dict<|MERGE_RESOLUTION|>--- conflicted
+++ resolved
@@ -128,13 +128,10 @@
                               language_possible_actions: List[ProductionRule]) -> GrammarStatelet:
         """
         This function creates a GrammarStatelet by computing the valid actions
-<<<<<<< HEAD
-=======
 
         first we make a mapping from the actions strings in possible actions to their position
         Then we map the actions from the language to these indices
 
->>>>>>> 702a66e3
         """
         valid_actions: Dict[str, List[str]] = world.get_nonterminal_productions()
         language_action_mapping: Dict[str, int] = {}
